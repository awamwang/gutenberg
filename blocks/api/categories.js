--- conflicted
+++ resolved
@@ -15,11 +15,8 @@
 	{ slug: 'common', title: __( 'Common Blocks' ) },
 	{ slug: 'formatting', title: __( 'Formatting' ) },
 	{ slug: 'layout', title: __( 'Layout Blocks' ) },
-<<<<<<< HEAD
+	{ slug: 'rest-api', title: __( 'REST API Blocks' ) },
 	{ slug: 'embed', title: __( 'Embed' ) },
-=======
-	{ slug: 'rest-api', title: __( 'REST API Blocks' ) },
->>>>>>> 6fd28fb9
 ];
 
 /**
