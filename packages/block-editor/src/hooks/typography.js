--- conflicted
+++ resolved
@@ -35,11 +35,8 @@
 export const TYPOGRAPHY_SUPPORT_KEYS = [
 	LINE_HEIGHT_SUPPORT_KEY,
 	FONT_SIZE_SUPPORT_KEY,
-<<<<<<< HEAD
 	FONT_FAMILY_SUPPORT_KEY,
-=======
 	TEXT_TRANSFORM_SUPPORT_KEY,
->>>>>>> 02cb8933
 ];
 
 export function TypographyPanel( props ) {
@@ -73,11 +70,8 @@
 	const configs = [
 		useIsFontSizeDisabled( props ),
 		useIsLineHeightDisabled( props ),
-<<<<<<< HEAD
 		useIsFontFamilyDisabled( props ),
-=======
 		useIsTextTransformDisabled( props ),
->>>>>>> 02cb8933
 	];
 
 	return configs.filter( Boolean ).length === configs.length;
