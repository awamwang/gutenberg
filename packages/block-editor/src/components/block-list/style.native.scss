.container {
	flex: 1;
	justify-content: flex-start;
	background-color: #fff;
}

.switch {
	flex-direction: row;
	justify-content: flex-start;
	align-items: center;
	margin: 10px;
}

.switchLabel {
	margin-left: 10px;
}

.lineStyleAddHere {
	flex: 1;
	background-color: #0087be; // blue_wordpress
	align-self: center;
	height: 2px;
}

.lineStyleAddHereDark {
	background-color: $gray-50;
}

.labelStyleAddHere {
	flex: 1;
	text-align: center;
	font-family: $default-monospace-font;
	font-size: 12px;
	font-weight: bold;
}

.labelStyleAddHereDark {
	color: $gray-20;
}

.containerStyleAddHere {
	flex-direction: row;
}

.blockListFooter {
	height: 80px;
}

.paddingToContent {
<<<<<<< HEAD
	padding-left: $block-custom-appender-to-content;
	padding-right: $block-custom-appender-to-content;
}

.horizontal {
	flex-direction: row;
	flex-wrap: wrap;
=======
	margin-left: - 9;
	margin-right: - 9;
	margin-top: 10;
>>>>>>> e14e8ca1
}<|MERGE_RESOLUTION|>--- conflicted
+++ resolved
@@ -47,17 +47,12 @@
 }
 
 .paddingToContent {
-<<<<<<< HEAD
-	padding-left: $block-custom-appender-to-content;
-	padding-right: $block-custom-appender-to-content;
+	margin-left: - 9;
+	margin-right: - 9;
+	margin-top: 10;
 }
 
 .horizontal {
 	flex-direction: row;
 	flex-wrap: wrap;
-=======
-	margin-left: - 9;
-	margin-right: - 9;
-	margin-top: 10;
->>>>>>> e14e8ca1
 }