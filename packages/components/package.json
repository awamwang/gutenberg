--- conflicted
+++ resolved
@@ -26,12 +26,8 @@
 		"src/**/*.scss"
 	],
 	"dependencies": {
-<<<<<<< HEAD
-		"@babel/runtime": "^7.9.2",
+		"@babel/runtime": "^7.11.2",
 		"@emotion/cache": "^10.0.22",
-=======
-		"@babel/runtime": "^7.11.2",
->>>>>>> a03ea51e
 		"@emotion/core": "^10.0.22",
 		"@emotion/css": "^10.0.22",
 		"@emotion/native": "^10.0.22",
