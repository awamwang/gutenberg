--- conflicted
+++ resolved
@@ -259,13 +259,6 @@
 				);
 
 				expect( testRenderer.toJSON() ).toMatchSnapshot();
-<<<<<<< HEAD
-
-				expect( testRenderer.getInstance().slots ).toHaveProperty(
-					'egg'
-				);
-=======
->>>>>>> 251bab45
 			} );
 		}
 	);
