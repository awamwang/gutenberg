--- conflicted
+++ resolved
@@ -54,11 +54,8 @@
 export { default as ModalHeaderBar } from './mobile/modal-header-bar';
 export { default as Picker } from './mobile/picker';
 export { default as ReadableContentView } from './mobile/readable-content-view';
-<<<<<<< HEAD
+export { default as StepperControl } from './mobile/stepper-control';
+export { default as CycleSelectControl } from './mobile/cycle-select-control';
 
 // Styled Primitives
-export { default as StyledPrimitives, styled, css } from './styled-primitives';
-=======
-export { default as StepperControl } from './mobile/stepper-control';
-export { default as CycleSelectControl } from './mobile/cycle-select-control';
->>>>>>> bb849037
+export { default as StyledPrimitives, styled, css } from './styled-primitives';