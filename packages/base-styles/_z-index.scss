--- conflicted
+++ resolved
@@ -63,10 +63,7 @@
 	// Show sidebar above wp-admin navigation bar for mobile viewports:
 	// #wpadminbar { z-index: 99999 }
 	".block-editor-editor-skeleton__sidebar": 100000,
-<<<<<<< HEAD
-=======
 	".edit-post-layout__toogle-sidebar-panel": 100000,
->>>>>>> 251bab45
 	".edit-site-sidebar": 100000,
 	".edit-widgets-sidebar": 100000,
 	".edit-post-layout .edit-post-post-publish-panel": 100001,
