--- conflicted
+++ resolved
@@ -1,10 +1,6 @@
 {
 	"name": "@wordpress/nux",
-<<<<<<< HEAD
-	"version": "3.11.0",
-=======
 	"version": "3.12.2",
->>>>>>> 251bab45
 	"description": "NUX (New User eXperience) module for WordPress.",
 	"author": "The WordPress Contributors",
 	"license": "GPL-2.0-or-later",
