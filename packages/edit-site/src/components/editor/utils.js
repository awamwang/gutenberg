--- conflicted
+++ resolved
@@ -13,11 +13,8 @@
 	color: { path: [ 'color', 'palette' ], key: 'color' },
 	gradient: { path: [ 'color', 'gradients' ], key: 'gradient' },
 	fontSize: { path: [ 'typography', 'fontSizes' ], key: 'size' },
-<<<<<<< HEAD
 	fontFamily: { path: [ 'typography', 'fontFamilies' ], key: 'fontFamily' },
-=======
 	textTransform: { path: [ 'typography', 'textTransforms' ], key: 'slug' },
->>>>>>> 02cb8933
 };
 export const LINK_COLOR = '--wp--style--color--link';
 export const LINK_COLOR_DECLARATION = `a { color: var(${ LINK_COLOR }, #00e); }`;
