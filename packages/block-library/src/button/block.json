--- conflicted
+++ resolved
@@ -58,14 +58,8 @@
 		"anchor": true,
 		"align": true,
 		"alignWide": false,
-<<<<<<< HEAD
-		"reusable": false,
-		"lightBlockWrapper": true
+		"reusable": false
 	},
 	"editorStyle": "wp-block-button-editor",
 	"style": "wp-block-button"
-=======
-		"reusable": false
-	}
->>>>>>> 7493226e
 }