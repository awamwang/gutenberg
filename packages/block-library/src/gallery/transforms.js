/**
 * External dependencies
 */
import { filter, every, toString } from 'lodash';

/**
 * WordPress dependencies
 */
import { createBlock } from '@wordpress/blocks';
import { createBlobURL } from '@wordpress/blob';

/**
 * Internal dependencies
 */
import { pickRelevantMediaFiles } from './shared';

const parseShortcodeIds = ( ids ) => {
	if ( ! ids ) {
		return [];
	}

	return ids.split( ',' ).map( ( id ) => parseInt( id, 10 ) );
};

const transforms = {
	from: [
		{
			type: 'block',
			isMultiBlock: true,
			blocks: [ 'core/image' ],
			transform: ( attributes ) => {
				// Init the align and size from the first item which may be either the placeholder or an image.
				let { align, sizeSlug } = attributes[ 0 ];
				// Loop through all the images and check if they have the same align and size.
				align = every( attributes, [ 'align', align ] )
					? align
					: undefined;
				sizeSlug = every( attributes, [ 'sizeSlug', sizeSlug ] )
					? sizeSlug
					: undefined;

				const validImages = filter( attributes, ( { url } ) => url );

				return createBlock( 'core/gallery', {
					images: validImages.map(
						( { id, url, alt, caption } ) => ( {
<<<<<<< HEAD
							id,
=======
							id: toString( id ),
>>>>>>> 251bab45
							url,
							alt,
							caption,
						} )
					),
<<<<<<< HEAD
					ids: validImages.map( ( { id } ) => id ),
=======
					ids: validImages.map( ( { id } ) => parseInt( id, 10 ) ),
>>>>>>> 251bab45
					align,
					sizeSlug,
				} );
			},
		},
		{
			type: 'shortcode',
			tag: 'gallery',
			attributes: {
				images: {
					type: 'array',
					shortcode: ( { named: { ids } } ) => {
						return parseShortcodeIds( ids ).map( ( id ) => ( {
							id: toString( id ),
						} ) );
					},
				},
				ids: {
					type: 'array',
					shortcode: ( { named: { ids } } ) => {
						return parseShortcodeIds( ids );
					},
				},
				columns: {
					type: 'number',
					shortcode: ( { named: { columns = '3' } } ) => {
						return parseInt( columns, 10 );
					},
				},
				linkTo: {
					type: 'string',
					shortcode: ( { named: { link = 'attachment' } } ) => {
						return link === 'file' ? 'media' : link;
					},
				},
			},
		},
		{
			// When created by drag and dropping multiple files on an insertion point
			type: 'files',
			isMatch( files ) {
				return (
					files.length !== 1 &&
					every(
						files,
						( file ) => file.type.indexOf( 'image/' ) === 0
					)
				);
			},
			transform( files ) {
				const block = createBlock( 'core/gallery', {
					images: files.map( ( file ) =>
						pickRelevantMediaFiles( {
							url: createBlobURL( file ),
						} )
					),
				} );
				return block;
			},
		},
	],
	to: [
		{
			type: 'block',
			blocks: [ 'core/image' ],
			transform: ( { images, align, sizeSlug, ids } ) => {
				if ( images.length > 0 ) {
<<<<<<< HEAD
					return images.map( ( { id, url, alt, caption } ) =>
						createBlock( 'core/image', {
							id,
=======
					return images.map( ( { url, alt, caption }, index ) =>
						createBlock( 'core/image', {
							id: ids[ index ],
>>>>>>> 251bab45
							url,
							alt,
							caption,
							align,
							sizeSlug,
						} )
					);
				}
				return createBlock( 'core/image', { align } );
			},
		},
	],
};

export default transforms;<|MERGE_RESOLUTION|>--- conflicted
+++ resolved
@@ -44,21 +44,13 @@
 				return createBlock( 'core/gallery', {
 					images: validImages.map(
 						( { id, url, alt, caption } ) => ( {
-<<<<<<< HEAD
-							id,
-=======
 							id: toString( id ),
->>>>>>> 251bab45
 							url,
 							alt,
 							caption,
 						} )
 					),
-<<<<<<< HEAD
-					ids: validImages.map( ( { id } ) => id ),
-=======
 					ids: validImages.map( ( { id } ) => parseInt( id, 10 ) ),
->>>>>>> 251bab45
 					align,
 					sizeSlug,
 				} );
@@ -126,15 +118,9 @@
 			blocks: [ 'core/image' ],
 			transform: ( { images, align, sizeSlug, ids } ) => {
 				if ( images.length > 0 ) {
-<<<<<<< HEAD
-					return images.map( ( { id, url, alt, caption } ) =>
-						createBlock( 'core/image', {
-							id,
-=======
 					return images.map( ( { url, alt, caption }, index ) =>
 						createBlock( 'core/image', {
 							id: ids[ index ],
->>>>>>> 251bab45
 							url,
 							alt,
 							caption,
