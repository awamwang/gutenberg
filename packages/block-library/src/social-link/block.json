--- conflicted
+++ resolved
@@ -21,13 +21,7 @@
 	],
 	"supports": {
 		"reusable": false,
-<<<<<<< HEAD
-		"html": false,
-		"lightBlockWrapper": true
+		"html": false
 	},
 	"editorStyle": "wp-block-social-link-editor"
-=======
-		"html": false
-	}
->>>>>>> 7493226e
 }