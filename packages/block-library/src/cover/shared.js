--- conflicted
+++ resolved
@@ -9,8 +9,6 @@
 	return ratio === 0 || ratio === 50 || ! ratio
 		? null
 		: 'has-background-dim-' + 10 * Math.round( ratio / 10 );
-<<<<<<< HEAD
-=======
 }
 
 export function attributesFromMedia( setAttributes ) {
@@ -49,5 +47,4 @@
 				: {} ),
 		} );
 	};
->>>>>>> 251bab45
 }