--- conflicted
+++ resolved
@@ -3,8 +3,6 @@
 	display: none;
 }
 
-<<<<<<< HEAD
-=======
 @import "./audio/style.scss";
 @import "./button/style.scss";
 @import "./buttons/style.scss";
@@ -40,7 +38,6 @@
 @import "./video/style.scss";
 @import "./post-featured-image/style.scss";
 
->>>>>>> 7493226e
 // The following selectors have increased specificity (using the :root prefix)
 // to assure colors take effect over another base class color, mainly to let
 // the colors override the added specificity by link states such as :hover.
