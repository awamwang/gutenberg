--- conflicted
+++ resolved
@@ -6,11 +6,7 @@
 import { InnerBlocks, __experimentalUseColors } from '@wordpress/block-editor';
 import { useRef } from '@wordpress/element';
 
-<<<<<<< HEAD
-function GroupEdit( { hasInnerBlocks } ) {
-=======
 function GroupEdit( { hasInnerBlocks, className } ) {
->>>>>>> 251bab45
 	const ref = useRef();
 	const {
 		TextColor,
@@ -22,11 +18,7 @@
 			{ name: 'backgroundColor', className: 'has-background' },
 		],
 		{
-<<<<<<< HEAD
-			contrastCheckers: { backgroundColor: true, textColor: true },
-=======
 			contrastCheckers: [ { backgroundColor: true, textColor: true } ],
->>>>>>> 251bab45
 			colorDetector: { targetRef: ref },
 		}
 	);
@@ -36,11 +28,7 @@
 			{ InspectorControlsColorPanel }
 			<BackgroundColor>
 				<TextColor>
-<<<<<<< HEAD
-					<div className="wp-block-group" ref={ ref }>
-=======
 					<div className={ className } ref={ ref }>
->>>>>>> 251bab45
 						<div className="wp-block-group__inner-container">
 							<InnerBlocks
 								renderAppender={
