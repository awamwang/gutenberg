--- conflicted
+++ resolved
@@ -53,13 +53,9 @@
         return [
             Gutenberg.EventName.requestHTML,
             Gutenberg.EventName.toggleHTMLMode,
-<<<<<<< HEAD
+            Gutenberg.EventName.setTitle,
             Gutenberg.EventName.updateHtml,
             Gutenberg.EventName.mediaUpload
-=======
-            Gutenberg.EventName.setTitle,
-            Gutenberg.EventName.updateHtml
->>>>>>> 1559268a
         ]
     }
 
