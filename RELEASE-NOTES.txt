--- conflicted
+++ resolved
@@ -1,8 +1,6 @@
-<<<<<<< HEAD
 1.28.1
 ------
 * [**] Avoid crash when editor selection state becomes invalid
-=======
 1.29.0
 ------
 * [**] Add support for changing overlay color settings in Cover block
@@ -12,7 +10,6 @@
 * [***] Trash icon that is used to remove blocks is moved to the new menu reachable via ellipsis button in the block toolbar
 * [**] Block toolbar can now collapse when the block width is smaller than the toolbar content
 * [**] Creating undo levels less frequently
->>>>>>> cd2fadde
 
 1.28.0
 ------
